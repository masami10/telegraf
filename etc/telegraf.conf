--- conflicted
+++ resolved
@@ -727,16 +727,10 @@
 #                            AGGREGATOR PLUGINS                               #
 ###############################################################################
 
-<<<<<<< HEAD
-# # Create aggregate histograms.
-# [[aggregators.histogram]]
-#   ## The period in which to flush the aggregator.
-=======
 # # Keep the aggregate basicstats of each metric passing through.
 # [[aggregators.basicstats]]
 #   ## General Aggregator Arguments:
 #   ## The period on which to flush & clear the aggregator.
->>>>>>> 0605af7c
 #   period = "30s"
 #
 #   ## If true, the original metric will be dropped by the
@@ -760,23 +754,14 @@
 #   #   fields = ["io_time", "read_time", "write_time"]
 
 
-<<<<<<< HEAD
-# # Keep the aggregate min/max of each metric passing through.
-# [[aggregators.minmax]]
-#   ## General Aggregator Arguments:
-#   ## The period on which to flush & clear the aggregator.
-=======
 # # Create aggregate histograms.
 # [[aggregators.histogram]]
 #   ## The period in which to flush the aggregator.
->>>>>>> 0605af7c
 #   period = "30s"
 #
 #   ## If true, the original metric will be dropped by the
 #   ## aggregator and will not get sent to the output plugins.
 #   drop_original = false
-<<<<<<< HEAD
-=======
 #
 #   ## Example config that aggregates all fields of the metric.
 #   # [[aggregators.histogram.config]]
@@ -803,7 +788,6 @@
 #   ## If true, the original metric will be dropped by the
 #   ## aggregator and will not get sent to the output plugins.
 #   drop_original = false
->>>>>>> 0605af7c
 
 
 
@@ -1218,12 +1202,9 @@
 #   ##   To use environment variables (ie, docker-machine), set endpoint = "ENV"
 #   endpoint = "unix:///var/run/docker.sock"
 #
-<<<<<<< HEAD
-=======
 #   ## Set to true to collect Swarm metrics(desired_replicas, running_replicas)
 #   gather_services = false
 #
->>>>>>> 0605af7c
 #   ## Only collect metrics for these containers, collect all if empty
 #   container_names = []
 #
@@ -1364,11 +1345,7 @@
 #   ## - only one URI is allowed
 #   ## - https is not supported
 #   endpoint = "http://localhost:24220/api/plugins.json"
-<<<<<<< HEAD
-#   	
-=======
-#
->>>>>>> 0605af7c
+#
 #   ## Define which plugins have to be excluded (based on "type" field - e.g. monitor_agent)
 #   exclude = [
 # 	  "monitor_agent",
@@ -1588,11 +1565,7 @@
 #   ##
 #   # servers = ["USERID:PASSW0RD@lan(192.168.1.1)"]
 #
-<<<<<<< HEAD
-#   ## Recomended: use metric 'interval' that is a multiple of 'timeout' to avoid
-=======
 #   ## Recommended: use metric 'interval' that is a multiple of 'timeout' to avoid
->>>>>>> 0605af7c
 #   ## gaps or overlap in pulled data
 #   interval = "30s"
 #
@@ -1783,13 +1756,8 @@
 # # Read metrics from a LeoFS Server via SNMP
 # [[inputs.leofs]]
 #   ## An array of URLs of the form:
-<<<<<<< HEAD
-#   ##   "udp://" host [ ":" port]
-#   servers = ["udp://127.0.0.1:4020"]
-=======
 #   ##   host [ ":" port]
 #   servers = ["127.0.0.1:4020"]
->>>>>>> 0605af7c
 
 
 # # Provides Linux sysctl fs metrics
@@ -2009,8 +1977,6 @@
 #
 #   # HTTP response timeout (default: 5s)
 #   response_timeout = "5s"
-<<<<<<< HEAD
-=======
 
 
 # # Read Nginx Plus' full status information (ngx_http_status_module)
@@ -2020,7 +1986,6 @@
 #
 #   # HTTP response timeout (default: 5s)
 #   response_timeout = "5s"
->>>>>>> 0605af7c
 
 
 # # Read NSQ topic and channel statistics.
@@ -2068,9 +2033,7 @@
 #   bind_password = ""
 
 
-<<<<<<< HEAD
-=======
-# # A plugin to collect stats from Opensmtpd - a validating, recursive, and caching DNS resolver 
+# # A plugin to collect stats from Opensmtpd - a validating, recursive, and caching DNS resolver
 # [[inputs.opensmtpd]]
 #   ## If running as a restricted user you can prepend sudo for additional access:
 #   #use_sudo = false
@@ -2082,7 +2045,6 @@
 #   timeout = 1000
 
 
->>>>>>> 0605af7c
 # # Read metrics of passenger using passenger-status
 # [[inputs.passenger]]
 #   ## Path of passenger-status.
@@ -2687,8 +2649,6 @@
 #   #  vg = "rootvg"
 
 
-<<<<<<< HEAD
-=======
 # # Reads metrics from a Teamspeak 3 Server via ServerQuery
 # [[inputs.teamspeak]]
 #   ## Server address for Teamspeak 3 ServerQuery
@@ -2701,7 +2661,6 @@
 #   # virtual_servers = [1]
 
 
->>>>>>> 0605af7c
 # # Gather metrics from the Tomcat server status page.
 # [[inputs.tomcat]]
 #   ## URL of the Tomcat server status
@@ -2985,6 +2944,8 @@
 #     "telegraf/+/mem",
 #     "sensors/#",
 #   ]
+#   ## 根据mqtt收到的topic创建measurement
+#   nameoverrite_with_topic = false
 #
 #   # if true, messages that can't be delivered while the subscriber is offline
 #   # will be delivered when it comes back (such as on service restart).
@@ -3098,11 +3059,7 @@
 
 # # Statsd UDP/TCP Server
 # [[inputs.statsd]]
-<<<<<<< HEAD
-#   ## Protocol, must be "tcp" or "udp" (default=udp)
-=======
 #   ## Protocol, must be "tcp", "udp", "udp4" or "udp6" (default=udp)
->>>>>>> 0605af7c
 #   protocol = "udp"
 #
 #   ## MaxTCPConnection - applicable when protocol is set to tcp (default=250)
@@ -3210,15 +3167,18 @@
 #
 #   [inputs.webhooks.papertrail]
 #     path = "/papertrail"
-<<<<<<< HEAD
-=======
 #
 #   [inputs.webhooks.particle]
 #     path = "/particle"
->>>>>>> 0605af7c
 
 
 # # This plugin implements the Zipkin http server to gather trace and timing data needed to troubleshoot latency problems in microservice architectures.
 # [[inputs.zipkin]]
 #   # path = "/api/v1/spans" # URL path for span data
 #   # port = 9411            # Port on which Telegraf listens
+
+
+# # This plugin implements the Zipkin http server to gather trace and timing data needed to troubleshoot latency problems in microservice architectures.
+# [[inputs.zipkin]]
+#   # path = "/api/v1/spans" # URL path for span data
+#   # port = 9411            # Port on which Telegraf listens