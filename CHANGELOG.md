--- conflicted
+++ resolved
@@ -1,5 +1,3 @@
-<<<<<<< HEAD
-=======
 ## v1.5.1 [2017-01-10]
 
 ### Bugfixes
@@ -144,7 +142,6 @@
 - [#3369](https://github.com/influxdata/telegraf/issues/3369): Fix unquoting error with Tomcat 6.
 - [#3373](https://github.com/influxdata/telegraf/issues/3373): Fix syscall panic in diskio on some Linux systems.
 
->>>>>>> 0605af7c
 ## v1.4.2 [2017-10-10]
 
 ### Bugfixes
