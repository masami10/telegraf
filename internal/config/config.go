package config

import (
	"bytes"
	"errors"
	"fmt"
	"io/ioutil"
	"log"
	"math"
	"os"
	"path/filepath"
	"regexp"
	"runtime"
	"sort"
	"strconv"
	"strings"
	"time"

	"github.com/masami10/telegraf"
	"github.com/masami10/telegraf/internal"
	"github.com/masami10/telegraf/internal/models"
	"github.com/masami10/telegraf/plugins/aggregators"
	"github.com/masami10/telegraf/plugins/inputs"
	"github.com/masami10/telegraf/plugins/outputs"
	"github.com/masami10/telegraf/plugins/parsers"
	"github.com/masami10/telegraf/plugins/processors"
	"github.com/masami10/telegraf/plugins/serializers"

	"github.com/influxdata/toml"
	"github.com/influxdata/toml/ast"
)

var (
	// Default input plugins
	inputDefaults = []string{"cpu", "mem", "swap", "system", "kernel",
		"processes", "disk", "diskio"}

	// Default output plugins
	outputDefaults = []string{"influxdb"}

	// envVarRe is a regex to find environment variables in the config file
	envVarRe = regexp.MustCompile(`\$\w+`)

	envVarEscaper = strings.NewReplacer(
		`"`, `\"`,
		`\`, `\\`,
	)
)

// Config specifies the URL/user/password for the database that telegraf
// will be logging to, as well as all the plugins that the user has
// specified
type Config struct {
	Tags          map[string]string
	InputFilters  []string
	OutputFilters []string

	Agent       *AgentConfig
	Inputs      []*models.RunningInput
	Outputs     []*models.RunningOutput
	Aggregators []*models.RunningAggregator
	// Processors have a slice wrapper type because they need to be sorted
	Processors models.RunningProcessors
}

func NewConfig() *Config {
	c := &Config{
		// Agent defaults:
		Agent: &AgentConfig{
			Interval:      internal.Duration{Duration: 10 * time.Second},
			RoundInterval: true,
			FlushInterval: internal.Duration{Duration: 10 * time.Second},
		},

		Tags:          make(map[string]string),
		Inputs:        make([]*models.RunningInput, 0),
		Outputs:       make([]*models.RunningOutput, 0),
		Processors:    make([]*models.RunningProcessor, 0),
		InputFilters:  make([]string, 0),
		OutputFilters: make([]string, 0),
	}
	return c
}

type AgentConfig struct {
	// Interval at which to gather information
	Interval internal.Duration

	// RoundInterval rounds collection interval to 'interval'.
	//     ie, if Interval=10s then always collect on :00, :10, :20, etc.
	RoundInterval bool

	// By default or when set to "0s", precision will be set to the same
	// timestamp order as the collection interval, with the maximum being 1s.
	//   ie, when interval = "10s", precision will be "1s"
	//       when interval = "250ms", precision will be "1ms"
	// Precision will NOT be used for service inputs. It is up to each individual
	// service input to set the timestamp at the appropriate precision.
	Precision internal.Duration

	// CollectionJitter is used to jitter the collection by a random amount.
	// Each plugin will sleep for a random time within jitter before collecting.
	// This can be used to avoid many plugins querying things like sysfs at the
	// same time, which can have a measurable effect on the system.
	CollectionJitter internal.Duration

	// FlushInterval is the Interval at which to flush data
	FlushInterval internal.Duration

	// FlushJitter Jitters the flush interval by a random amount.
	// This is primarily to avoid large write spikes for users running a large
	// number of telegraf instances.
	// ie, a jitter of 5s and interval 10s means flushes will happen every 10-15s
	FlushJitter internal.Duration

	// MetricBatchSize is the maximum number of metrics that is wrote to an
	// output plugin in one call.
	MetricBatchSize int

	// MetricBufferLimit is the max number of metrics that each output plugin
	// will cache. The buffer is cleared when a successful write occurs. When
	// full, the oldest metrics will be overwritten. This number should be a
	// multiple of MetricBatchSize. Due to current implementation, this could
	// not be less than 2 times MetricBatchSize.
	MetricBufferLimit int

	// FlushBufferWhenFull tells Telegraf to flush the metric buffer whenever
	// it fills up, regardless of FlushInterval. Setting this option to true
	// does _not_ deactivate FlushInterval.
	FlushBufferWhenFull bool

	// TODO(cam): Remove UTC and parameter, they are no longer
	// valid for the agent config. Leaving them here for now for backwards-
	// compatibility
	UTC bool `toml:"utc"`

	// Debug is the option for running in debug mode
	Debug bool

	// Logfile specifies the file to send logs to
	Logfile string

	// Quiet is the option for running in quiet mode
	Quiet        bool
	Hostname     string
	OmitHostname bool
}

// Inputs returns a list of strings of the configured inputs.
func (c *Config) InputNames() []string {
	var name []string
	for _, input := range c.Inputs {
		name = append(name, input.Name())
	}
	return name
}

// Outputs returns a list of strings of the configured outputs.
func (c *Config) OutputNames() []string {
	var name []string
	for _, output := range c.Outputs {
		name = append(name, output.Name)
	}
	return name
}

// ListTags returns a string of tags specified in the config,
// line-protocol style
func (c *Config) ListTags() string {
	var tags []string

	for k, v := range c.Tags {
		tags = append(tags, fmt.Sprintf("%s=%s", k, v))
	}

	sort.Strings(tags)

	return strings.Join(tags, " ")
}

var header = `# Telegraf Configuration
#
# Telegraf is entirely plugin driven. All metrics are gathered from the
# declared inputs, and sent to the declared outputs.
#
# Plugins must be declared in here to be active.
# To deactivate a plugin, comment out the name and any variables.
#
# Use 'telegraf -config telegraf.conf -test' to see what metrics a config
# file would generate.
#
# Environment variables can be used anywhere in this config file, simply prepend
# them with $. For strings the variable must be within quotes (ie, "$STR_VAR"),
# for numbers and booleans they should be plain (ie, $INT_VAR, $BOOL_VAR)


# Global tags can be specified here in key="value" format.
[global_tags]
  # dc = "us-east-1" # will tag all metrics with dc=us-east-1
  # rack = "1a"
  ## Environment variables can be used as tags, and throughout the config file
  # user = "$USER"


# Configuration for telegraf agent
[agent]
  ## Default data collection interval for all inputs
  interval = "10s"
  ## Rounds collection interval to 'interval'
  ## ie, if interval="10s" then always collect on :00, :10, :20, etc.
  round_interval = true

  ## Telegraf will send metrics to outputs in batches of at most
  ## metric_batch_size metrics.
  ## This controls the size of writes that Telegraf sends to output plugins.
  metric_batch_size = 1000

  ## For failed writes, telegraf will cache metric_buffer_limit metrics for each
  ## output, and will flush this buffer on a successful write. Oldest metrics
  ## are dropped first when this buffer fills.
  ## This buffer only fills when writes fail to output plugin(s).
  metric_buffer_limit = 10000

  ## Collection jitter is used to jitter the collection by a random amount.
  ## Each plugin will sleep for a random time within jitter before collecting.
  ## This can be used to avoid many plugins querying things like sysfs at the
  ## same time, which can have a measurable effect on the system.
  collection_jitter = "0s"

  ## Default flushing interval for all outputs. You shouldn't set this below
  ## interval. Maximum flush_interval will be flush_interval + flush_jitter
  flush_interval = "10s"
  ## Jitter the flush interval by a random amount. This is primarily to avoid
  ## large write spikes for users running a large number of telegraf instances.
  ## ie, a jitter of 5s and interval 10s means flushes will happen every 10-15s
  flush_jitter = "0s"

  ## By default or when set to "0s", precision will be set to the same
  ## timestamp order as the collection interval, with the maximum being 1s.
  ##   ie, when interval = "10s", precision will be "1s"
  ##       when interval = "250ms", precision will be "1ms"
  ## Precision will NOT be used for service inputs. It is up to each individual
  ## service input to set the timestamp at the appropriate precision.
  ## Valid time units are "ns", "us" (or "µs"), "ms", "s".
  precision = ""

  ## Logging configuration:
  ## Run telegraf with debug log messages.
  debug = false
  ## Run telegraf in quiet mode (error log messages only).
  quiet = false
  ## Specify the log file name. The empty string means to log to stderr.
  logfile = ""

  ## Override default hostname, if empty use os.Hostname()
  hostname = ""
  ## If set to true, do no set the "host" tag in the telegraf agent.
  omit_hostname = false


###############################################################################
#                            OUTPUT PLUGINS                                   #
###############################################################################
`

var processorHeader = `

###############################################################################
#                            PROCESSOR PLUGINS                                #
###############################################################################
`

var aggregatorHeader = `

###############################################################################
#                            AGGREGATOR PLUGINS                               #
###############################################################################
`

var inputHeader = `

###############################################################################
#                            INPUT PLUGINS                                    #
###############################################################################
`

var serviceInputHeader = `

###############################################################################
#                            SERVICE INPUT PLUGINS                            #
###############################################################################
`

// PrintSampleConfig prints the sample config
func PrintSampleConfig(
	inputFilters []string,
	outputFilters []string,
	aggregatorFilters []string,
	processorFilters []string,
) {
	fmt.Printf(header)

	// print output plugins
	if len(outputFilters) != 0 {
		printFilteredOutputs(outputFilters, false)
	} else {
		printFilteredOutputs(outputDefaults, false)
		// Print non-default outputs, commented
		var pnames []string
		for pname := range outputs.Outputs {
			if !sliceContains(pname, outputDefaults) {
				pnames = append(pnames, pname)
			}
		}
		sort.Strings(pnames)
		printFilteredOutputs(pnames, true)
	}

	// print processor plugins
	fmt.Printf(processorHeader)
	if len(processorFilters) != 0 {
		printFilteredProcessors(processorFilters, false)
	} else {
		pnames := []string{}
		for pname := range processors.Processors {
			pnames = append(pnames, pname)
		}
		sort.Strings(pnames)
		printFilteredProcessors(pnames, true)
	}

	// pring aggregator plugins
	fmt.Printf(aggregatorHeader)
	if len(aggregatorFilters) != 0 {
		printFilteredAggregators(aggregatorFilters, false)
	} else {
		pnames := []string{}
		for pname := range aggregators.Aggregators {
			pnames = append(pnames, pname)
		}
		sort.Strings(pnames)
		printFilteredAggregators(pnames, true)
	}

	// print input plugins
	fmt.Printf(inputHeader)
	if len(inputFilters) != 0 {
		printFilteredInputs(inputFilters, false)
	} else {
		printFilteredInputs(inputDefaults, false)
		// Print non-default inputs, commented
		var pnames []string
		for pname := range inputs.Inputs {
			if !sliceContains(pname, inputDefaults) {
				pnames = append(pnames, pname)
			}
		}
		sort.Strings(pnames)
		printFilteredInputs(pnames, true)
	}
}

func printFilteredProcessors(processorFilters []string, commented bool) {
	// Filter processors
	var pnames []string
	for pname := range processors.Processors {
		if sliceContains(pname, processorFilters) {
			pnames = append(pnames, pname)
		}
	}
	sort.Strings(pnames)

	// Print Outputs
	for _, pname := range pnames {
		creator := processors.Processors[pname]
		output := creator()
		printConfig(pname, output, "processors", commented)
	}
}

func printFilteredAggregators(aggregatorFilters []string, commented bool) {
	// Filter outputs
	var anames []string
	for aname := range aggregators.Aggregators {
		if sliceContains(aname, aggregatorFilters) {
			anames = append(anames, aname)
		}
	}
	sort.Strings(anames)

	// Print Outputs
	for _, aname := range anames {
		creator := aggregators.Aggregators[aname]
		output := creator()
		printConfig(aname, output, "aggregators", commented)
	}
}

func printFilteredInputs(inputFilters []string, commented bool) {
	// Filter inputs
	var pnames []string
	for pname := range inputs.Inputs {
		if sliceContains(pname, inputFilters) {
			pnames = append(pnames, pname)
		}
	}
	sort.Strings(pnames)

	// cache service inputs to print them at the end
	servInputs := make(map[string]telegraf.ServiceInput)
	// for alphabetical looping:
	servInputNames := []string{}

	// Print Inputs
	for _, pname := range pnames {
		creator := inputs.Inputs[pname]
		input := creator()

		switch p := input.(type) {
		case telegraf.ServiceInput:
			servInputs[pname] = p
			servInputNames = append(servInputNames, pname)
			continue
		}

		printConfig(pname, input, "inputs", commented)
	}

	// Print Service Inputs
	if len(servInputs) == 0 {
		return
	}
	sort.Strings(servInputNames)
	fmt.Printf(serviceInputHeader)
	for _, name := range servInputNames {
		printConfig(name, servInputs[name], "inputs", commented)
	}
}

func printFilteredOutputs(outputFilters []string, commented bool) {
	// Filter outputs
	var onames []string
	for oname := range outputs.Outputs {
		if sliceContains(oname, outputFilters) {
			onames = append(onames, oname)
		}
	}
	sort.Strings(onames)

	// Print Outputs
	for _, oname := range onames {
		creator := outputs.Outputs[oname]
		output := creator()
		printConfig(oname, output, "outputs", commented)
	}
}

type printer interface {
	Description() string
	SampleConfig() string
}

func printConfig(name string, p printer, op string, commented bool) {
	comment := ""
	if commented {
		comment = "# "
	}
	fmt.Printf("\n%s# %s\n%s[[%s.%s]]", comment, p.Description(), comment,
		op, name)

	config := p.SampleConfig()
	if config == "" {
		fmt.Printf("\n%s  # no configuration\n\n", comment)
	} else {
		lines := strings.Split(config, "\n")
		for i, line := range lines {
			if i == 0 || i == len(lines)-1 {
				fmt.Print("\n")
				continue
			}
			fmt.Print(strings.TrimRight(comment+line, " ") + "\n")
		}
	}
}

func sliceContains(name string, list []string) bool {
	for _, b := range list {
		if b == name {
			return true
		}
	}
	return false
}

// PrintInputConfig prints the config usage of a single input.
func PrintInputConfig(name string) error {
	if creator, ok := inputs.Inputs[name]; ok {
		printConfig(name, creator(), "inputs", false)
	} else {
		return errors.New(fmt.Sprintf("Input %s not found", name))
	}
	return nil
}

// PrintOutputConfig prints the config usage of a single output.
func PrintOutputConfig(name string) error {
	if creator, ok := outputs.Outputs[name]; ok {
		printConfig(name, creator(), "outputs", false)
	} else {
		return errors.New(fmt.Sprintf("Output %s not found", name))
	}
	return nil
}

func (c *Config) LoadDirectory(path string) error {
	walkfn := func(thispath string, info os.FileInfo, _ error) error {
		if info == nil {
			log.Printf("W! Telegraf is not permitted to read %s", thispath)
			return nil
		}
		if info.IsDir() {
			return nil
		}
		name := info.Name()
		if len(name) < 6 || name[len(name)-5:] != ".conf" {
			return nil
		}
		err := c.LoadConfig(thispath)
		if err != nil {
			return err
		}
		return nil
	}
	return filepath.Walk(path, walkfn)
}

// Try to find a default config file at these locations (in order):
//   1. $TELEGRAF_CONFIG_PATH
//   2. $HOME/.telegraf/telegraf.conf
//   3. /etc/telegraf/telegraf.conf
//
func getDefaultConfigPath() (string, error) {
	envfile := os.Getenv("TELEGRAF_CONFIG_PATH")
	homefile := os.ExpandEnv("${HOME}/.telegraf/telegraf.conf")
	etcfile := "/etc/telegraf/telegraf.conf"
	if runtime.GOOS == "windows" {
		etcfile = `C:\Program Files\Telegraf\telegraf.conf`
	}
	for _, path := range []string{envfile, homefile, etcfile} {
		if _, err := os.Stat(path); err == nil {
			log.Printf("I! Using config file: %s", path)
			return path, nil
		}
	}

	// if we got here, we didn't find a file in a default location
	return "", fmt.Errorf("No config file specified, and could not find one"+
		" in $TELEGRAF_CONFIG_PATH, %s, or %s", homefile, etcfile)
}

// LoadConfig loads the given config file and applies it to c
func (c *Config) LoadConfig(path string) error {
	var err error
	if path == "" {
		if path, err = getDefaultConfigPath(); err != nil {
			return err
		}
	}
	tbl, err := parseFile(path)
	if err != nil {
		return fmt.Errorf("Error parsing %s, %s", path, err)
	}

	// Parse tags tables first:
	for _, tableName := range []string{"tags", "global_tags"} {
		if val, ok := tbl.Fields[tableName]; ok {
			subTable, ok := val.(*ast.Table)
			if !ok {
				return fmt.Errorf("%s: invalid configuration", path)
			}
			if err = toml.UnmarshalTable(subTable, c.Tags); err != nil {
				log.Printf("E! Could not parse [global_tags] config\n")
				return fmt.Errorf("Error parsing %s, %s", path, err)
			}
		}
	}

	// Parse agent table:
	if val, ok := tbl.Fields["agent"]; ok {
		subTable, ok := val.(*ast.Table)
		if !ok {
			return fmt.Errorf("%s: invalid configuration", path)
		}
		if err = toml.UnmarshalTable(subTable, c.Agent); err != nil {
			log.Printf("E! Could not parse [agent] config\n")
			return fmt.Errorf("Error parsing %s, %s", path, err)
		}
	}

	// Parse all the rest of the plugins:
	for name, val := range tbl.Fields {
		subTable, ok := val.(*ast.Table)
		if !ok {
			return fmt.Errorf("%s: invalid configuration", path)
		}

		switch name {
		case "agent", "global_tags", "tags":
		case "outputs":
			for pluginName, pluginVal := range subTable.Fields {
				switch pluginSubTable := pluginVal.(type) {
				// legacy [outputs.influxdb] support
				case *ast.Table:
					if err = c.addOutput(pluginName, pluginSubTable); err != nil {
						return fmt.Errorf("Error parsing %s, %s", path, err)
					}
				case []*ast.Table:
					for _, t := range pluginSubTable {
						if err = c.addOutput(pluginName, t); err != nil {
							return fmt.Errorf("Error parsing %s, %s", path, err)
						}
					}
				default:
					return fmt.Errorf("Unsupported config format: %s, file %s",
						pluginName, path)
				}
			}
		case "inputs", "plugins":
			for pluginName, pluginVal := range subTable.Fields {
				switch pluginSubTable := pluginVal.(type) {
				// legacy [inputs.cpu] support
				case *ast.Table:
					if err = c.addInput(pluginName, pluginSubTable); err != nil {
						return fmt.Errorf("Error parsing %s, %s", path, err)
					}
				case []*ast.Table:
					for _, t := range pluginSubTable {
						if err = c.addInput(pluginName, t); err != nil {
							return fmt.Errorf("Error parsing %s, %s", path, err)
						}
					}
				default:
					return fmt.Errorf("Unsupported config format: %s, file %s",
						pluginName, path)
				}
			}
		case "processors":
			for pluginName, pluginVal := range subTable.Fields {
				switch pluginSubTable := pluginVal.(type) {
				case []*ast.Table:
					for _, t := range pluginSubTable {
						if err = c.addProcessor(pluginName, t); err != nil {
							return fmt.Errorf("Error parsing %s, %s", path, err)
						}
					}
				default:
					return fmt.Errorf("Unsupported config format: %s, file %s",
						pluginName, path)
				}
			}
		case "aggregators":
			for pluginName, pluginVal := range subTable.Fields {
				switch pluginSubTable := pluginVal.(type) {
				case []*ast.Table:
					for _, t := range pluginSubTable {
						if err = c.addAggregator(pluginName, t); err != nil {
							return fmt.Errorf("Error parsing %s, %s", path, err)
						}
					}
				default:
					return fmt.Errorf("Unsupported config format: %s, file %s",
						pluginName, path)
				}
			}
		// Assume it's an input input for legacy config file support if no other
		// identifiers are present
		default:
			if err = c.addInput(name, subTable); err != nil {
				return fmt.Errorf("Error parsing %s, %s", path, err)
			}
		}
	}

	if len(c.Processors) > 1 {
		sort.Sort(c.Processors)
	}
	return nil
}

// trimBOM trims the Byte-Order-Marks from the beginning of the file.
<<<<<<< HEAD
// this is for Windows compatability only.
// see https://github.com/masami10/telegraf/issues/1378
=======
// this is for Windows compatibility only.
// see https://github.com/influxdata/telegraf/issues/1378
>>>>>>> 0605af7c
func trimBOM(f []byte) []byte {
	return bytes.TrimPrefix(f, []byte("\xef\xbb\xbf"))
}

// escapeEnv escapes a value for inserting into a TOML string.
func escapeEnv(value string) string {
	return envVarEscaper.Replace(value)
}

// parseFile loads a TOML configuration from a provided path and
// returns the AST produced from the TOML parser. When loading the file, it
// will find environment variables and replace them.
func parseFile(fpath string) (*ast.Table, error) {
	contents, err := ioutil.ReadFile(fpath)
	if err != nil {
		return nil, err
	}
	// ugh windows why
	contents = trimBOM(contents)

	env_vars := envVarRe.FindAll(contents, -1)
	for _, env_var := range env_vars {
		env_val, ok := os.LookupEnv(strings.TrimPrefix(string(env_var), "$"))
		if ok {
			env_val = escapeEnv(env_val)
			contents = bytes.Replace(contents, env_var, []byte(env_val), 1)
		}
	}

	return toml.Parse(contents)
}

func (c *Config) addAggregator(name string, table *ast.Table) error {
	creator, ok := aggregators.Aggregators[name]
	if !ok {
		return fmt.Errorf("Undefined but requested aggregator: %s", name)
	}
	aggregator := creator()

	conf, err := buildAggregator(name, table)
	if err != nil {
		return err
	}

	if err := toml.UnmarshalTable(table, aggregator); err != nil {
		return err
	}

	c.Aggregators = append(c.Aggregators, models.NewRunningAggregator(aggregator, conf))
	return nil
}

func (c *Config) addProcessor(name string, table *ast.Table) error {
	creator, ok := processors.Processors[name]
	if !ok {
		return fmt.Errorf("Undefined but requested processor: %s", name)
	}
	processor := creator()

	processorConfig, err := buildProcessor(name, table)
	if err != nil {
		return err
	}

	if err := toml.UnmarshalTable(table, processor); err != nil {
		return err
	}

	rf := &models.RunningProcessor{
		Name:      name,
		Processor: processor,
		Config:    processorConfig,
	}

	c.Processors = append(c.Processors, rf)
	return nil
}

func (c *Config) addOutput(name string, table *ast.Table) error {
	if len(c.OutputFilters) > 0 && !sliceContains(name, c.OutputFilters) {
		return nil
	}
	creator, ok := outputs.Outputs[name]
	if !ok {
		return fmt.Errorf("Undefined but requested output: %s", name)
	}
	output := creator()

	// If the output has a SetSerializer function, then this means it can write
	// arbitrary types of output, so build the serializer and set it.
	switch t := output.(type) {
	case serializers.SerializerOutput:
		serializer, err := buildSerializer(name, table)
		if err != nil {
			return err
		}
		t.SetSerializer(serializer)
	}

	outputConfig, err := buildOutput(name, table)
	if err != nil {
		return err
	}

	if err := toml.UnmarshalTable(table, output); err != nil {
		return err
	}

	ro := models.NewRunningOutput(name, output, outputConfig,
		c.Agent.MetricBatchSize, c.Agent.MetricBufferLimit)
	c.Outputs = append(c.Outputs, ro)
	return nil
}

func (c *Config) addInput(name string, table *ast.Table) error {
	if len(c.InputFilters) > 0 && !sliceContains(name, c.InputFilters) {
		return nil
	}
	// Legacy support renaming io input to diskio
	if name == "io" {
		name = "diskio"
	}

	creator, ok := inputs.Inputs[name]
	if !ok {
		return fmt.Errorf("Undefined but requested input: %s", name)
	}
	input := creator()

	// If the input has a SetParser function, then this means it can accept
	// arbitrary types of input, so build the parser and set it.
	switch t := input.(type) {
	case parsers.ParserInput:
		parser, err := buildParser(name, table)
		if err != nil {
			return err
		}
		t.SetParser(parser)
	}

	pluginConfig, err := buildInput(name, table)
	if err != nil {
		return err
	}

	if err := toml.UnmarshalTable(table, input); err != nil {
		return err
	}

	rp := models.NewRunningInput(input, pluginConfig)
	c.Inputs = append(c.Inputs, rp)
	return nil
}

// buildAggregator parses Aggregator specific items from the ast.Table,
// builds the filter and returns a
// models.AggregatorConfig to be inserted into models.RunningAggregator
func buildAggregator(name string, tbl *ast.Table) (*models.AggregatorConfig, error) {
	unsupportedFields := []string{"tagexclude", "taginclude"}
	for _, field := range unsupportedFields {
		if _, ok := tbl.Fields[field]; ok {
			return nil, fmt.Errorf("%s is not supported for aggregator plugins (%s).",
				field, name)
		}
	}

	conf := &models.AggregatorConfig{
		Name:   name,
		Delay:  time.Millisecond * 100,
		Period: time.Second * 30,
	}

	if node, ok := tbl.Fields["period"]; ok {
		if kv, ok := node.(*ast.KeyValue); ok {
			if str, ok := kv.Value.(*ast.String); ok {
				dur, err := time.ParseDuration(str.Value)
				if err != nil {
					return nil, err
				}

				conf.Period = dur
			}
		}
	}

	if node, ok := tbl.Fields["delay"]; ok {
		if kv, ok := node.(*ast.KeyValue); ok {
			if str, ok := kv.Value.(*ast.String); ok {
				dur, err := time.ParseDuration(str.Value)
				if err != nil {
					return nil, err
				}

				conf.Delay = dur
			}
		}
	}

	if node, ok := tbl.Fields["drop_original"]; ok {
		if kv, ok := node.(*ast.KeyValue); ok {
			if b, ok := kv.Value.(*ast.Boolean); ok {
				var err error
				conf.DropOriginal, err = strconv.ParseBool(b.Value)
				if err != nil {
					log.Printf("Error parsing boolean value for %s: %s\n", name, err)
				}
			}
		}
	}

	if node, ok := tbl.Fields["name_prefix"]; ok {
		if kv, ok := node.(*ast.KeyValue); ok {
			if str, ok := kv.Value.(*ast.String); ok {
				conf.MeasurementPrefix = str.Value
			}
		}
	}

	if node, ok := tbl.Fields["name_suffix"]; ok {
		if kv, ok := node.(*ast.KeyValue); ok {
			if str, ok := kv.Value.(*ast.String); ok {
				conf.MeasurementSuffix = str.Value
			}
		}
	}

	if node, ok := tbl.Fields["name_override"]; ok {
		if kv, ok := node.(*ast.KeyValue); ok {
			if str, ok := kv.Value.(*ast.String); ok {
				conf.NameOverride = str.Value
			}
		}
	}

	conf.Tags = make(map[string]string)
	if node, ok := tbl.Fields["tags"]; ok {
		if subtbl, ok := node.(*ast.Table); ok {
			if err := toml.UnmarshalTable(subtbl, conf.Tags); err != nil {
				log.Printf("Could not parse tags for input %s\n", name)
			}
		}
	}

	delete(tbl.Fields, "period")
	delete(tbl.Fields, "delay")
	delete(tbl.Fields, "drop_original")
	delete(tbl.Fields, "name_prefix")
	delete(tbl.Fields, "name_suffix")
	delete(tbl.Fields, "name_override")
	delete(tbl.Fields, "tags")
	var err error
	conf.Filter, err = buildFilter(tbl)
	if err != nil {
		return conf, err
	}
	return conf, nil
}

// buildProcessor parses Processor specific items from the ast.Table,
// builds the filter and returns a
// models.ProcessorConfig to be inserted into models.RunningProcessor
func buildProcessor(name string, tbl *ast.Table) (*models.ProcessorConfig, error) {
	conf := &models.ProcessorConfig{Name: name}
	unsupportedFields := []string{"tagexclude", "taginclude", "fielddrop", "fieldpass"}
	for _, field := range unsupportedFields {
		if _, ok := tbl.Fields[field]; ok {
			return nil, fmt.Errorf("%s is not supported for processor plugins (%s).",
				field, name)
		}
	}

	if node, ok := tbl.Fields["order"]; ok {
		if kv, ok := node.(*ast.KeyValue); ok {
			if b, ok := kv.Value.(*ast.Integer); ok {
				var err error
				conf.Order, err = strconv.ParseInt(b.Value, 10, 64)
				if err != nil {
					log.Printf("Error parsing int value for %s: %s\n", name, err)
				}
			}
		}
	}

	delete(tbl.Fields, "order")
	var err error
	conf.Filter, err = buildFilter(tbl)
	if err != nil {
		return conf, err
	}
	return conf, nil
}

// buildFilter builds a Filter
// (tagpass/tagdrop/namepass/namedrop/fieldpass/fielddrop) to
// be inserted into the models.OutputConfig/models.InputConfig
// to be used for glob filtering on tags and measurements
func buildFilter(tbl *ast.Table) (models.Filter, error) {
	f := models.Filter{}

	if node, ok := tbl.Fields["namepass"]; ok {
		if kv, ok := node.(*ast.KeyValue); ok {
			if ary, ok := kv.Value.(*ast.Array); ok {
				for _, elem := range ary.Value {
					if str, ok := elem.(*ast.String); ok {
						f.NamePass = append(f.NamePass, str.Value)
					}
				}
			}
		}
	}

	if node, ok := tbl.Fields["namedrop"]; ok {
		if kv, ok := node.(*ast.KeyValue); ok {
			if ary, ok := kv.Value.(*ast.Array); ok {
				for _, elem := range ary.Value {
					if str, ok := elem.(*ast.String); ok {
						f.NameDrop = append(f.NameDrop, str.Value)
					}
				}
			}
		}
	}

	fields := []string{"pass", "fieldpass"}
	for _, field := range fields {
		if node, ok := tbl.Fields[field]; ok {
			if kv, ok := node.(*ast.KeyValue); ok {
				if ary, ok := kv.Value.(*ast.Array); ok {
					for _, elem := range ary.Value {
						if str, ok := elem.(*ast.String); ok {
							f.FieldPass = append(f.FieldPass, str.Value)
						}
					}
				}
			}
		}
	}

	fields = []string{"drop", "fielddrop"}
	for _, field := range fields {
		if node, ok := tbl.Fields[field]; ok {
			if kv, ok := node.(*ast.KeyValue); ok {
				if ary, ok := kv.Value.(*ast.Array); ok {
					for _, elem := range ary.Value {
						if str, ok := elem.(*ast.String); ok {
							f.FieldDrop = append(f.FieldDrop, str.Value)
						}
					}
				}
			}
		}
	}

	if node, ok := tbl.Fields["tagpass"]; ok {
		if subtbl, ok := node.(*ast.Table); ok {
			for name, val := range subtbl.Fields {
				if kv, ok := val.(*ast.KeyValue); ok {
					tagfilter := &models.TagFilter{Name: name}
					if ary, ok := kv.Value.(*ast.Array); ok {
						for _, elem := range ary.Value {
							if str, ok := elem.(*ast.String); ok {
								tagfilter.Filter = append(tagfilter.Filter, str.Value)
							}
						}
					}
					f.TagPass = append(f.TagPass, *tagfilter)
				}
			}
		}
	}

	if node, ok := tbl.Fields["tagdrop"]; ok {
		if subtbl, ok := node.(*ast.Table); ok {
			for name, val := range subtbl.Fields {
				if kv, ok := val.(*ast.KeyValue); ok {
					tagfilter := &models.TagFilter{Name: name}
					if ary, ok := kv.Value.(*ast.Array); ok {
						for _, elem := range ary.Value {
							if str, ok := elem.(*ast.String); ok {
								tagfilter.Filter = append(tagfilter.Filter, str.Value)
							}
						}
					}
					f.TagDrop = append(f.TagDrop, *tagfilter)
				}
			}
		}
	}

	if node, ok := tbl.Fields["tagexclude"]; ok {
		if kv, ok := node.(*ast.KeyValue); ok {
			if ary, ok := kv.Value.(*ast.Array); ok {
				for _, elem := range ary.Value {
					if str, ok := elem.(*ast.String); ok {
						f.TagExclude = append(f.TagExclude, str.Value)
					}
				}
			}
		}
	}

	if node, ok := tbl.Fields["taginclude"]; ok {
		if kv, ok := node.(*ast.KeyValue); ok {
			if ary, ok := kv.Value.(*ast.Array); ok {
				for _, elem := range ary.Value {
					if str, ok := elem.(*ast.String); ok {
						f.TagInclude = append(f.TagInclude, str.Value)
					}
				}
			}
		}
	}
	if err := f.Compile(); err != nil {
		return f, err
	}

	delete(tbl.Fields, "namedrop")
	delete(tbl.Fields, "namepass")
	delete(tbl.Fields, "fielddrop")
	delete(tbl.Fields, "fieldpass")
	delete(tbl.Fields, "drop")
	delete(tbl.Fields, "pass")
	delete(tbl.Fields, "tagdrop")
	delete(tbl.Fields, "tagpass")
	delete(tbl.Fields, "tagexclude")
	delete(tbl.Fields, "taginclude")
	return f, nil
}

// buildInput parses input specific items from the ast.Table,
// builds the filter and returns a
// models.InputConfig to be inserted into models.RunningInput
func buildInput(name string, tbl *ast.Table) (*models.InputConfig, error) {
	cp := &models.InputConfig{Name: name}
	if node, ok := tbl.Fields["interval"]; ok {
		if kv, ok := node.(*ast.KeyValue); ok {
			if str, ok := kv.Value.(*ast.String); ok {
				dur, err := time.ParseDuration(str.Value)
				if err != nil {
					return nil, err
				}

				cp.Interval = dur
			}
		}
	}

	if node, ok := tbl.Fields["name_prefix"]; ok {
		if kv, ok := node.(*ast.KeyValue); ok {
			if str, ok := kv.Value.(*ast.String); ok {
				cp.MeasurementPrefix = str.Value
			}
		}
	}

	if node, ok := tbl.Fields["name_suffix"]; ok {
		if kv, ok := node.(*ast.KeyValue); ok {
			if str, ok := kv.Value.(*ast.String); ok {
				cp.MeasurementSuffix = str.Value
			}
		}
	}

	if node, ok := tbl.Fields["name_override"]; ok {
		if kv, ok := node.(*ast.KeyValue); ok {
			if str, ok := kv.Value.(*ast.String); ok {
				cp.NameOverride = str.Value
			}
		}
	}

	cp.Tags = make(map[string]string)
	if node, ok := tbl.Fields["tags"]; ok {
		if subtbl, ok := node.(*ast.Table); ok {
			if err := toml.UnmarshalTable(subtbl, cp.Tags); err != nil {
				log.Printf("E! Could not parse tags for input %s\n", name)
			}
		}
	}

	delete(tbl.Fields, "name_prefix")
	delete(tbl.Fields, "name_suffix")
	delete(tbl.Fields, "name_override")
	delete(tbl.Fields, "interval")
	delete(tbl.Fields, "tags")
	var err error
	cp.Filter, err = buildFilter(tbl)
	if err != nil {
		return cp, err
	}
	return cp, nil
}

// buildParser grabs the necessary entries from the ast.Table for creating
// a parsers.Parser object, and creates it, which can then be added onto
// an Input object.
func buildParser(name string, tbl *ast.Table) (parsers.Parser, error) {
	c := &parsers.Config{}

	if node, ok := tbl.Fields["data_format"]; ok {
		if kv, ok := node.(*ast.KeyValue); ok {
			if str, ok := kv.Value.(*ast.String); ok {
				c.DataFormat = str.Value
			}
		}
	}

	// Legacy support, exec plugin originally parsed JSON by default.
	if name == "exec" && c.DataFormat == "" {
		c.DataFormat = "json"
	} else if c.DataFormat == "" {
		c.DataFormat = "influx"
	}

	if node, ok := tbl.Fields["separator"]; ok {
		if kv, ok := node.(*ast.KeyValue); ok {
			if str, ok := kv.Value.(*ast.String); ok {
				c.Separator = str.Value
			}
		}
	}

	if node, ok := tbl.Fields["templates"]; ok {
		if kv, ok := node.(*ast.KeyValue); ok {
			if ary, ok := kv.Value.(*ast.Array); ok {
				for _, elem := range ary.Value {
					if str, ok := elem.(*ast.String); ok {
						c.Templates = append(c.Templates, str.Value)
					}
				}
			}
		}
	}

	if node, ok := tbl.Fields["tag_keys"]; ok {
		if kv, ok := node.(*ast.KeyValue); ok {
			if ary, ok := kv.Value.(*ast.Array); ok {
				for _, elem := range ary.Value {
					if str, ok := elem.(*ast.String); ok {
						c.TagKeys = append(c.TagKeys, str.Value)
					}
				}
			}
		}
	}

	if node, ok := tbl.Fields["data_type"]; ok {
		if kv, ok := node.(*ast.KeyValue); ok {
			if str, ok := kv.Value.(*ast.String); ok {
				c.DataType = str.Value
			}
		}
	}

	if node, ok := tbl.Fields["collectd_auth_file"]; ok {
		if kv, ok := node.(*ast.KeyValue); ok {
			if str, ok := kv.Value.(*ast.String); ok {
				c.CollectdAuthFile = str.Value
			}
		}
	}

	if node, ok := tbl.Fields["collectd_security_level"]; ok {
		if kv, ok := node.(*ast.KeyValue); ok {
			if str, ok := kv.Value.(*ast.String); ok {
				c.CollectdSecurityLevel = str.Value
			}
		}
	}

	if node, ok := tbl.Fields["collectd_typesdb"]; ok {
		if kv, ok := node.(*ast.KeyValue); ok {
			if ary, ok := kv.Value.(*ast.Array); ok {
				for _, elem := range ary.Value {
					if str, ok := elem.(*ast.String); ok {
						c.CollectdTypesDB = append(c.CollectdTypesDB, str.Value)
					}
				}
			}
		}
	}

	c.MetricName = name

	delete(tbl.Fields, "data_format")
	delete(tbl.Fields, "separator")
	delete(tbl.Fields, "templates")
	delete(tbl.Fields, "tag_keys")
	delete(tbl.Fields, "data_type")
	delete(tbl.Fields, "collectd_auth_file")
	delete(tbl.Fields, "collectd_security_level")
	delete(tbl.Fields, "collectd_typesdb")

	return parsers.NewParser(c)
}

// buildSerializer grabs the necessary entries from the ast.Table for creating
// a serializers.Serializer object, and creates it, which can then be added onto
// an Output object.
func buildSerializer(name string, tbl *ast.Table) (serializers.Serializer, error) {
	c := &serializers.Config{TimestampUnits: time.Duration(1 * time.Second)}

	if node, ok := tbl.Fields["data_format"]; ok {
		if kv, ok := node.(*ast.KeyValue); ok {
			if str, ok := kv.Value.(*ast.String); ok {
				c.DataFormat = str.Value
			}
		}
	}

	if c.DataFormat == "" {
		c.DataFormat = "influx"
	}

	if node, ok := tbl.Fields["prefix"]; ok {
		if kv, ok := node.(*ast.KeyValue); ok {
			if str, ok := kv.Value.(*ast.String); ok {
				c.Prefix = str.Value
			}
		}
	}

	if node, ok := tbl.Fields["template"]; ok {
		if kv, ok := node.(*ast.KeyValue); ok {
			if str, ok := kv.Value.(*ast.String); ok {
				c.Template = str.Value
			}
		}
	}

	if node, ok := tbl.Fields["json_timestamp_units"]; ok {
		if kv, ok := node.(*ast.KeyValue); ok {
			if str, ok := kv.Value.(*ast.String); ok {
				timestampVal, err := time.ParseDuration(str.Value)
				if err != nil {
					return nil, fmt.Errorf("Unable to parse json_timestamp_units as a duration, %s", err)
				}
				// now that we have a duration, truncate it to the nearest
				// power of ten (just in case)
				nearest_exponent := int64(math.Log10(float64(timestampVal.Nanoseconds())))
				new_nanoseconds := int64(math.Pow(10.0, float64(nearest_exponent)))
				c.TimestampUnits = time.Duration(new_nanoseconds)
			}
		}
	}

	delete(tbl.Fields, "data_format")
	delete(tbl.Fields, "prefix")
	delete(tbl.Fields, "template")
	delete(tbl.Fields, "json_timestamp_units")
	return serializers.NewSerializer(c)
}

// buildOutput parses output specific items from the ast.Table,
// builds the filter and returns an
// models.OutputConfig to be inserted into models.RunningInput
// Note: error exists in the return for future calls that might require error
func buildOutput(name string, tbl *ast.Table) (*models.OutputConfig, error) {
	filter, err := buildFilter(tbl)
	if err != nil {
		return nil, err
	}
	oc := &models.OutputConfig{
		Name:   name,
		Filter: filter,
	}
	// Outputs don't support FieldDrop/FieldPass, so set to NameDrop/NamePass
	if len(oc.Filter.FieldDrop) > 0 {
		oc.Filter.NameDrop = oc.Filter.FieldDrop
	}
	if len(oc.Filter.FieldPass) > 0 {
		oc.Filter.NamePass = oc.Filter.FieldPass
	}
	return oc, nil
}<|MERGE_RESOLUTION|>--- conflicted
+++ resolved
@@ -688,13 +688,8 @@
 }
 
 // trimBOM trims the Byte-Order-Marks from the beginning of the file.
-<<<<<<< HEAD
-// this is for Windows compatability only.
+// this is for Windows compatibility only.
 // see https://github.com/masami10/telegraf/issues/1378
-=======
-// this is for Windows compatibility only.
-// see https://github.com/influxdata/telegraf/issues/1378
->>>>>>> 0605af7c
 func trimBOM(f []byte) []byte {
 	return bytes.TrimPrefix(f, []byte("\xef\xbb\xbf"))
 }
