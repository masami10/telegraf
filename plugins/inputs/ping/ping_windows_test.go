--- conflicted
+++ resolved
@@ -4,13 +4,9 @@
 
 import (
 	"errors"
-<<<<<<< HEAD
+	"testing"
+
 	"github.com/masami10/telegraf/testutil"
-=======
-	"testing"
-
-	"github.com/influxdata/telegraf/testutil"
->>>>>>> 0605af7c
 	"github.com/stretchr/testify/assert"
 )
 
