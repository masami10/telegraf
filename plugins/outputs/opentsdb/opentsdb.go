--- conflicted
+++ resolved
@@ -45,12 +45,9 @@
 
 	Debug bool
 
-<<<<<<< HEAD
-=======
 	Separator string
 }
 
->>>>>>> 0605af7c
 var sampleConfig = `
   ## prefix for metrics keys
   prefix = "my.specific.prefix."
@@ -152,12 +149,8 @@
 			}
 
 			metric := &HttpMetric{
-<<<<<<< HEAD
-				Metric:    sanitize(fmt.Sprintf("%s%s_%s", o.Prefix, m.Name(), fieldName)),
-=======
 				Metric: sanitize(fmt.Sprintf("%s%s%s%s",
 					o.Prefix, m.Name(), o.Separator, fieldName)),
->>>>>>> 0605af7c
 				Tags:      tags,
 				Timestamp: now,
 				Value:     value,
@@ -207,11 +200,7 @@
 			}
 
 			messageLine := fmt.Sprintf("put %s %v %s %s\n",
-<<<<<<< HEAD
-				sanitize(fmt.Sprintf("%s%s_%s", o.Prefix, m.Name(), fieldName)),
-=======
 				sanitize(fmt.Sprintf("%s%s%s%s", o.Prefix, m.Name(), o.Separator, fieldName)),
->>>>>>> 0605af7c
 				now, metricValue, tags)
 
 			_, err := connection.Write([]byte(messageLine))
