--- conflicted
+++ resolved
@@ -211,19 +211,12 @@
 		return nil, err
 	}
 
-<<<<<<< HEAD
-=======
 	req.Header.Set("Content-Type", "text/plain; charset=utf-8")
 
->>>>>>> 0605af7c
 	for header, value := range c.config.HTTPHeaders {
 		req.Header.Set(header, value)
 	}
 
-<<<<<<< HEAD
-	req.Header.Set("Content-Type", "text/plain")
-=======
->>>>>>> 0605af7c
 	req.Header.Set("User-Agent", c.config.UserAgent)
 	if c.config.Username != "" && c.config.Password != "" {
 		req.SetBasicAuth(c.config.Username, c.config.Password)
